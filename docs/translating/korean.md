# Korean translation style guide

## Rules
### 1. Formal or Informal? Formal!
> Use `foraml` grammar

Follow formal grammar of Korean. (Reference page: `https://www.korean.go.kr/`)
If there is a word which is informal but allowed, then use formal form except formal word is rarely used.

### 2. Form of sentence end
> **1.** `다, 나, 까` with punctuation marks **2.** `Noun form` without puncuation marks

If there is punctuation marks for end(**.**, **!**, **?**, etc), then use `다, 나, 까` according to contxt. If there is no punctuation marks, then end with noun form.

### 3. Singluar and Plural
> Use `singular form`

Plural expression is not advanced in Korean languate. Use singular expression of word for both singular and plural form.
### 4. Loanword / Foreign language
> **1.** Follow `loanword orthography` for loanword **2.** Follow `Korean translation style guide` for foreign language

When translate loanword, then follow loanword orthography. For foreign language, then refer below contents. If there is no description for target word or sentence, then research usages in other websites and follow that form.

(Reference page: `https://www.korean.go.kr/front/foreignSpell/foreignSpellList.do?mn_id=96`)

<<<<<<< HEAD
### 5. Punctuation marks / Number expressions
> Follow `original sentence`

According to Korean grammar, the spacing behind the numbers is in principle, but it is also OK to have no spacing. Therefore, it decided to follow the text of the zulip. And with same reason if there is punctuation marks(**:**, **" "**, etc), then follow original sentence's space.
=======
### 5. Punctuation marks
> Follow `original sentence` 

If there is punctuation marks(**:**, **" "**, etc), then follow original sentence's space.
>>>>>>> 76daac78

(ex: `New stream notifications: = 새 스트림 알림:` | :no_entry_sign: `새 스트림 알림_:` )

### 6. Template for Terms
> original word - (translation <**bold**>) <br>
> usage <*Italic*> <br>
> examples of usage <`code`> <br>
> description

## Terms
- collapse - **접기**

  Collapse is translated literally into '붕괴'. But it means like fold in Zulip, so we choose '접기' which has similar meaning of fold.

<<<<<<< HEAD
=======
- disposable email - **1회용 이메일**

  It means send only email address, and used in Zulip to warn that it is not able to join Zulip since it is disposable. If we translate this word directly, it might be '버려도 되는', sorts of, but it means '1회용 이메일' as normal.

>>>>>>> 76daac78
- draft - **임시 보관**

  Draft is used like temporary save in Zulip. So we translate draft into '임시 보관' which is consist of '임시' which means temporary and   '보관' which means save.

- generic bot - **범용 봇**

  generic bot is the bot which is able to webhook both incoming/outgoing. generic is oftenly translated into '일반', but its meaning is   similar to normal. So we use '범용' which is little bit more strange than '일반', but whose meaning is something can be able to use       anywhere.

<<<<<<< HEAD
- history - **기록**

  *(Google, Youtube)*

  `Google: browsing history = 검색 기록`<br>
  `Youtube: watch history = 시청 기록`

=======
- help center - **도움 센터**

  It represent the group of inforamtion about explains how to running and using Zulip, and help to solve error cases. Since it is kind of a proper noun, we translate it directly.

- history - **기록**
  
  *(Google, Youtube)*
  
  `Google: browsing history = 검색 기록`<br>
  `Youtube: watch history = 시청 기록`
  
>>>>>>> 76daac78
  History can be translated with '역사', but it means study of past which is improper in this context. In this context, history is used   similarly to record. There are a lot of Korean words that means record; '기록', '이력', '내역'. Many websites use '기록' to history       because it is intuitive, so we choose to use it.

- invalid - **유효하지 않은**

  Invalid can be translated into '유효하지 않은' and '잘못된'. '잘못된' means wrong. We think it can't represent various invalid             situations, so we choose '유효하지 않은' which is not oftenly used but can handle wide range.

<<<<<<< HEAD
=======
- limit - **제한**

  limit can be translated into '제한' or '한도' in Zulip sentences, but usually the word '한도' is used in economic situations, so we choose '제한' as right translation.

  `(limit: N characters): (한도: N 글자)`

>>>>>>> 76daac78
- linkifier - **링크 변환기**

  Linkifier transform regular expression to user defined link. So we translate it '링크 변환기' which means '링크' is phonetic writing of   of link, '변환기' is something transforms target source into target destination.

- message - **메시지**

  *(Naver, Google)*
<<<<<<< HEAD

=======
  
>>>>>>> 76daac78
  `Naver: 메시지 보내기`<br>
  `Google: Check your messages on your computer = 컴퓨터에서 메시지 확인하기`

- mute - **뮤트**

  *(Twitter)*
<<<<<<< HEAD

  `Twitter: Mute = 뮤트`

  Mute operation hide the messages and off the notification. Hide is translated into '숨기기', and 'Turn off' is translated into '끄기'.
  These two words are not compatible. So we choose '뮤트' which is phonetic writing of 'mute'. It is reasonable to use because Twitter     also translate it into '뮤트'.

- organization - **조직**

  *(Google)*

  `Google: Creating and Managing Organizations = 조직 생성 및 관리`

=======
  
  `Twitter: Mute = 뮤트`
  
  Mute operation hide the messages and off the notification. Hide is translated into '숨기기', and 'Turn off' is translated into '끄기'.
  These two words are not compatible. So we choose '뮤트' which is phonetic writing of 'mute'. It is reasonable to use because Twitter     also translate it into '뮤트'.
  
- non-administrator user = **관리지가 아닌 사용자**

  We choose "관리자가 아닌 사용자", rather than "비관리자 사용자", since it sounds softer as Korean translation.

- organization - **조직**
  
  *(Google)*
  
  `Google: Creating and Managing Organizations = 조직 생성 및 관리`
  
>>>>>>> 76daac78
  There are many terms for organization('조직', '기관', '단체'). We choose '조직' which is generally used for formal group.

- permission - **권한**

  Permission is used with organization, stream, etc. And it means control the right in target group, so we translate it to '권한'
  which is similar to right.
<<<<<<< HEAD

- recipient - **받는 사람**

   *(Naver, Google(Gmail))*

   `Naver: 받는 사람 (이메일 서비스)`<br>
   `Google: 받는 사람 (Gmail)`

- Subscribe - **구독**

    *(Youtube)*

    `Youtube: 구독`

## Phrases
=======
 
- recipient - **받는 사람**

   *(Naver, Google(Gmail))*
   
   `Naver: 받는 사람 (이메일 서비스)`<br>
   `Google: 받는 사람 (Gmail)`

- reload - **다시 로드**

  In context reload can be translated into two cases, '다시 로드(하기)'' or '리로드'. First one is verb and another is noun, but since "다시 로드(하기)" is more natural than '리로드(하기)', we choose '다시 로드'.

## Phrases
- in (Somewhere) - **내의**

  There are frequently used two translations; '에 있는', '내의'. We think '~ 내의' is more formal to use, so we choose it.

>>>>>>> 76daac78
- missing - **누락된**

  Missing is used like forgotten(missing space), unseen(missing message). There is no Korean word whose meaning handles both situations.   We think to choose the word which can be used in one situation and can be used the other situation but little bit strange. So we         choose '누락된' and '놓친', but '놓친' has strong similarity with unseen which cannot be used in forgotten. Finally '누락된' is chosen.

<<<<<<< HEAD
=======
- must be - **~이어야만 합니다**
  
  Since this phrase is used in warning message for wrong permissions or authentification, we need to follow the nuance and use '~이어야만 합니다' as translation.

>>>>>>> 76daac78
- narrow to - **한정해서 보기**

  We translate 'narrow to' into '한정해서 보기'. '한정해서 보기' may be strange expression to Korean, but there is 'narrow by' in other     file which is exactly translated into '로 한정하기'. So we choose '한정해서 보기' to maintain consistency.

<<<<<<< HEAD
- in (Somewhere) - **내의**

  There are frequently used two translations; '에 있는', '내의'. We think '~ 내의' is more formal to use, so we choose it.

## Other
- user / member - **사용자** / **회원**

  These two words are very similar, but we think they have different usages. 'User' is used to all the joined people in zulip, and the     'member' is specialized to people in organization or stream. So we translate user into '사용자', and member into '회원' which has more   meaning with belonging.

- You - **귀하**

   The Korean language has polite expressions, and the word "귀하" is a more polite expression for one's opponent.

   *"귀하" (Google)*
=======
- Up to - **까지**

  According to context, we choose "~ 까지" to translate up to.
  `Up to N minutes after posting : 포스팅 후 N분 까지로 제한`

## Other

- log in / sign in - **로그인**
  
  Both words have same meaning, so we translated those two words into a single word.

- public / private - **공개** / **비공개**

  We use both terms for streames or messages in Zulip. In concept of information policy, we can choose public or private to open access to other users.

- user / member - **사용자** / **회원**

  These two words are very similar, but we think they have different usages. 'User' is used to all the joined people in zulip, and the     'member' is specialized to people in organization or stream. So we translate user into '사용자', and member into '회원' which has more   meaning with belonging.
>>>>>>> 76daac78
<|MERGE_RESOLUTION|>--- conflicted
+++ resolved
@@ -23,17 +23,10 @@
 
 (Reference page: `https://www.korean.go.kr/front/foreignSpell/foreignSpellList.do?mn_id=96`)
 
-<<<<<<< HEAD
 ### 5. Punctuation marks / Number expressions
 > Follow `original sentence`
 
 According to Korean grammar, the spacing behind the numbers is in principle, but it is also OK to have no spacing. Therefore, it decided to follow the text of the zulip. And with same reason if there is punctuation marks(**:**, **" "**, etc), then follow original sentence's space.
-=======
-### 5. Punctuation marks
-> Follow `original sentence` 
-
-If there is punctuation marks(**:**, **" "**, etc), then follow original sentence's space.
->>>>>>> 76daac78
 
 (ex: `New stream notifications: = 새 스트림 알림:` | :no_entry_sign: `새 스트림 알림_:` )
 
@@ -48,13 +41,10 @@
 
   Collapse is translated literally into '붕괴'. But it means like fold in Zulip, so we choose '접기' which has similar meaning of fold.
 
-<<<<<<< HEAD
-=======
 - disposable email - **1회용 이메일**
 
   It means send only email address, and used in Zulip to warn that it is not able to join Zulip since it is disposable. If we translate this word directly, it might be '버려도 되는', sorts of, but it means '1회용 이메일' as normal.
 
->>>>>>> 76daac78
 - draft - **임시 보관**
 
   Draft is used like temporary save in Zulip. So we translate draft into '임시 보관' which is consist of '임시' which means temporary and   '보관' which means save.
@@ -63,7 +53,10 @@
 
   generic bot is the bot which is able to webhook both incoming/outgoing. generic is oftenly translated into '일반', but its meaning is   similar to normal. So we use '범용' which is little bit more strange than '일반', but whose meaning is something can be able to use       anywhere.
 
-<<<<<<< HEAD
+- help center - **도움 센터**
+
+  It represent the group of inforamtion about explains how to running and using Zulip, and help to solve error cases. Since it is kind of a proper noun, we translate it directly.
+
 - history - **기록**
 
   *(Google, Youtube)*
@@ -71,34 +64,18 @@
   `Google: browsing history = 검색 기록`<br>
   `Youtube: watch history = 시청 기록`
 
-=======
-- help center - **도움 센터**
-
-  It represent the group of inforamtion about explains how to running and using Zulip, and help to solve error cases. Since it is kind of a proper noun, we translate it directly.
-
-- history - **기록**
-  
-  *(Google, Youtube)*
-  
-  `Google: browsing history = 검색 기록`<br>
-  `Youtube: watch history = 시청 기록`
-  
->>>>>>> 76daac78
   History can be translated with '역사', but it means study of past which is improper in this context. In this context, history is used   similarly to record. There are a lot of Korean words that means record; '기록', '이력', '내역'. Many websites use '기록' to history       because it is intuitive, so we choose to use it.
 
 - invalid - **유효하지 않은**
 
   Invalid can be translated into '유효하지 않은' and '잘못된'. '잘못된' means wrong. We think it can't represent various invalid             situations, so we choose '유효하지 않은' which is not oftenly used but can handle wide range.
 
-<<<<<<< HEAD
-=======
 - limit - **제한**
 
   limit can be translated into '제한' or '한도' in Zulip sentences, but usually the word '한도' is used in economic situations, so we choose '제한' as right translation.
 
   `(limit: N characters): (한도: N 글자)`
 
->>>>>>> 76daac78
 - linkifier - **링크 변환기**
 
   Linkifier transform regular expression to user defined link. So we translate it '링크 변환기' which means '링크' is phonetic writing of   of link, '변환기' is something transforms target source into target destination.
@@ -106,23 +83,22 @@
 - message - **메시지**
 
   *(Naver, Google)*
-<<<<<<< HEAD
 
-=======
-  
->>>>>>> 76daac78
   `Naver: 메시지 보내기`<br>
   `Google: Check your messages on your computer = 컴퓨터에서 메시지 확인하기`
 
 - mute - **뮤트**
 
   *(Twitter)*
-<<<<<<< HEAD
 
   `Twitter: Mute = 뮤트`
 
   Mute operation hide the messages and off the notification. Hide is translated into '숨기기', and 'Turn off' is translated into '끄기'.
   These two words are not compatible. So we choose '뮤트' which is phonetic writing of 'mute'. It is reasonable to use because Twitter     also translate it into '뮤트'.
+
+- non-administrator user = **관리지가 아닌 사용자**
+
+  We choose "관리자가 아닌 사용자", rather than "비관리자 사용자", since it sounds softer as Korean translation.
 
 - organization - **조직**
 
@@ -130,31 +106,12 @@
 
   `Google: Creating and Managing Organizations = 조직 생성 및 관리`
 
-=======
-  
-  `Twitter: Mute = 뮤트`
-  
-  Mute operation hide the messages and off the notification. Hide is translated into '숨기기', and 'Turn off' is translated into '끄기'.
-  These two words are not compatible. So we choose '뮤트' which is phonetic writing of 'mute'. It is reasonable to use because Twitter     also translate it into '뮤트'.
-  
-- non-administrator user = **관리지가 아닌 사용자**
-
-  We choose "관리자가 아닌 사용자", rather than "비관리자 사용자", since it sounds softer as Korean translation.
-
-- organization - **조직**
-  
-  *(Google)*
-  
-  `Google: Creating and Managing Organizations = 조직 생성 및 관리`
-  
->>>>>>> 76daac78
   There are many terms for organization('조직', '기관', '단체'). We choose '조직' which is generally used for formal group.
 
 - permission - **권한**
 
   Permission is used with organization, stream, etc. And it means control the right in target group, so we translate it to '권한'
   which is similar to right.
-<<<<<<< HEAD
 
 - recipient - **받는 사람**
 
@@ -163,6 +120,10 @@
    `Naver: 받는 사람 (이메일 서비스)`<br>
    `Google: 받는 사람 (Gmail)`
 
+- reload - **다시 로드**
+
+  In context reload can be translated into two cases, '다시 로드(하기)'' or '리로드'. First one is verb and another is noun, but since "다시 로드(하기)" is more natural than '리로드(하기)', we choose '다시 로드'.
+
 - Subscribe - **구독**
 
     *(Youtube)*
@@ -170,44 +131,21 @@
     `Youtube: 구독`
 
 ## Phrases
-=======
- 
-- recipient - **받는 사람**
-
-   *(Naver, Google(Gmail))*
-   
-   `Naver: 받는 사람 (이메일 서비스)`<br>
-   `Google: 받는 사람 (Gmail)`
-
-- reload - **다시 로드**
-
-  In context reload can be translated into two cases, '다시 로드(하기)'' or '리로드'. First one is verb and another is noun, but since "다시 로드(하기)" is more natural than '리로드(하기)', we choose '다시 로드'.
-
-## Phrases
 - in (Somewhere) - **내의**
 
   There are frequently used two translations; '에 있는', '내의'. We think '~ 내의' is more formal to use, so we choose it.
 
->>>>>>> 76daac78
 - missing - **누락된**
 
   Missing is used like forgotten(missing space), unseen(missing message). There is no Korean word whose meaning handles both situations.   We think to choose the word which can be used in one situation and can be used the other situation but little bit strange. So we         choose '누락된' and '놓친', but '놓친' has strong similarity with unseen which cannot be used in forgotten. Finally '누락된' is chosen.
 
-<<<<<<< HEAD
-=======
 - must be - **~이어야만 합니다**
-  
+
   Since this phrase is used in warning message for wrong permissions or authentification, we need to follow the nuance and use '~이어야만 합니다' as translation.
 
->>>>>>> 76daac78
 - narrow to - **한정해서 보기**
 
   We translate 'narrow to' into '한정해서 보기'. '한정해서 보기' may be strange expression to Korean, but there is 'narrow by' in other     file which is exactly translated into '로 한정하기'. So we choose '한정해서 보기' to maintain consistency.
-
-<<<<<<< HEAD
-- in (Somewhere) - **내의**
-
-  There are frequently used two translations; '에 있는', '내의'. We think '~ 내의' is more formal to use, so we choose it.
 
 ## Other
 - user / member - **사용자** / **회원**
@@ -219,23 +157,16 @@
    The Korean language has polite expressions, and the word "귀하" is a more polite expression for one's opponent.
 
    *"귀하" (Google)*
-=======
+
 - Up to - **까지**
 
   According to context, we choose "~ 까지" to translate up to.
   `Up to N minutes after posting : 포스팅 후 N분 까지로 제한`
 
-## Other
+- log in / sign in - **로그인**
 
-- log in / sign in - **로그인**
-  
   Both words have same meaning, so we translated those two words into a single word.
 
 - public / private - **공개** / **비공개**
 
-  We use both terms for streames or messages in Zulip. In concept of information policy, we can choose public or private to open access to other users.
-
-- user / member - **사용자** / **회원**
-
-  These two words are very similar, but we think they have different usages. 'User' is used to all the joined people in zulip, and the     'member' is specialized to people in organization or stream. So we translate user into '사용자', and member into '회원' which has more   meaning with belonging.
->>>>>>> 76daac78
+  We use both terms for streames or messages in Zulip. In concept of information policy, we can choose public or private to open access to other users.