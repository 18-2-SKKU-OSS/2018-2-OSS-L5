--- conflicted
+++ resolved
@@ -20,6 +20,8 @@
 
 When translate loanword, then follow loanword orthography. For foreign language, then refer below contents. If there is no description for target word or sentence, then research usages in other websites and follow that form.
 
+`bot - 봇` `emoticon - 이모티콘` `emoji - 이모티콘` `icon - 아이콘` `link - 링크` `member - 회원`
+`menu - 메뉴` `mute - 뮤트` `navigation - 네비게이션` `stream - 스트림` `unmute - 언뮤트` `upload - 업로드`
 (Reference page: `https://www.korean.go.kr/front/foreignSpell/foreignSpellList.do?mn_id=96`)
 
 ### 5. Punctuation marks / Number expressions
@@ -36,7 +38,6 @@
 > description
 
 ## Terms
-<<<<<<< HEAD
 - collapse - **접기**
 
   Collapse is translated literally into '붕괴'. But it means like fold in Zulip, so we choose '접기' which has similar meaning of fold.
@@ -50,6 +51,11 @@
 
   Additionally, if some words including past participle should be translated then translate it for appropriate for context
 
+- custom - **사용자 정의**<br>
+  custom emoji - **사용자 정의 이모티콘**
+
+  It is translated as '사용자 정의' because it means 'user-specified' in the context.
+
 - disposable email - **1회용 이메일**
 
   It means send only email address, and used in Zulip to warn that it is not able to join Zulip since it is disposable. If we translate this word directly, it might be '버려도 되는', sorts of, but it means '1회용 이메일' as normal.
@@ -88,12 +94,6 @@
 - linkifier - **링크 변환기**
 
   Linkifier transform regular expression to user defined link. So we translate it '링크 변환기' which means '링크' is phonetic writing of   of link, '변환기' is something transforms target source into target destination.
-=======
-- custom - **사용자 정의**<br>
-  custom emoji - **사용자 정의 이모티콘**
-  
-  It is translated as '사용자 정의' because it means 'user-specified' in the context.
->>>>>>> 6e8d573e
 
 - message - **메시지**
 
@@ -131,7 +131,6 @@
 - recipient - **받는 사람**
 
    *(Naver, Google(Gmail))*
-<<<<<<< HEAD
 
    `Naver: 받는 사람 (이메일 서비스)`<br>
    `Google: 받는 사람 (Gmail)`
@@ -140,6 +139,12 @@
 
   In context reload can be translated into two cases, '다시 로드(하기)'' or '리로드'. First one is verb and another is noun, but since "다시 로드(하기)" is more natural than '리로드(하기)', we choose '다시 로드'.
 
+- required - **필수**
+
+  `Domain for your G Suite team(required) = 당신의 G Suite team을 위한 도메인(필수)`
+
+  It is translated as '(필수)' in terms that mean essential things in context.
+
 - Subscribe - **구독**
 
     *(Youtube)*
@@ -161,18 +166,6 @@
   Google : 정보
 
    *(Additionally, if abbreviation's word comes then translate it for appropriate for context or original word.)*
-=======
-   
-   Naver: 받는 사람 (이메일 서비스)
-   
-   Google: 받는 사람 (Gmail)
-   
-- required - **필수**
-
-  `Domain for your G Suite team(required) = 당신의 G Suite team을 위한 도메인(필수)`
-  
-  It is translated as '(필수)' in terms that mean essential things in context.
->>>>>>> 6e8d573e
 
 ## Phrases
 - in (Somewhere) - **내의**
@@ -200,7 +193,15 @@
 - Yes - **네**
 
   There are many expressions for 'yes', but we choose '네' to unify expression.
-  
+
+-  be subscribed to - **을 구독하다**
+
+   `You are subscribed to this stream. = 당신은 이 스트림을 구독하고 있습니다.`
+
+- reply to - **에 회신하다**
+
+  `There are no messages to reply to. = 회신할 메시지가 없습니다.`
+
 ## Other
 - user / member - **사용자** / **회원**
 
@@ -218,31 +219,4 @@
 
 - public / private - **공개** / **비공개**
 
-<<<<<<< HEAD
-  We use both terms for streames or messages in Zulip. In concept of information policy, we can choose public or private to open access to other users.
-=======
--  be subscribed to - **을 구독하다**
-
-   `You are subscribed to this stream. = 당신은 이 스트림을 구독하고 있습니다.`
-
-- reply to - **에 회신하다**
-
-  `There are no messages to reply to. = 회신할 메시지가 없습니다.`
-
-## Other
-
-We use loanwords when they are awkward in translation, and try to translate as much as possible when there is a word to replace.
-
-bot - 봇
-emoticon - 이모티콘
-emoji - 이모티콘
-icon - 아이콘
-link - 링크
-member - 회원
-menu - 메뉴
-mute - 뮤트
-navigation - 네비게이션
-stream - 스트림
-unmute - 언뮤트
-upload - 업로드
->>>>>>> 6e8d573e
+  We use both terms for streames or messages in Zulip. In concept of information policy, we can choose public or private to open access to other users.